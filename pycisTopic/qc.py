--- conflicted
+++ resolved
@@ -223,26 +223,16 @@
 	x = FPB['Unique_nr_frag']
 	y = FPB['Dupl_rate']
 	
-<<<<<<< HEAD
 	try:
 		fig = plt.figure()
 		xy = np.vstack([np.log(x),y])
 		z = gaussian_kde(xy)(xy)
 		idx = z.argsort()
 		x, y, z = x[idx], y[idx], z[idx]
-		plt.scatter(x, y, c=z, s=10,  edgecolor='', cmap=cmap)
+		plt.scatter(x, y, c=z, s=10,  edgecolor=None, cmap=cmap)
 	except:
 		log.info('All fragments are unique')
-		plt.scatter(x, y, s=10, edgecolor='', cmap=cmap)
-=======
-	fig = plt.figure()
-	xy = np.vstack([np.log(x),y])
-	z = gaussian_kde(xy)(xy)
-	idx = z.argsort()
-	x, y, z = x[idx], y[idx], z[idx]
-
-	plt.scatter(x, y, c=z, s=10,  edgecolors=None, cmap=cmap)
->>>>>>> 3ecd6019
+		plt.scatter(x, y, s=10, edgecolor=None, cmap=cmap)
 	plt.ylim(0,1)
 	plt.xscale("log")
 	plt.xlabel("Number of (unique) fragments",fontsize=10)
@@ -1211,12 +1201,12 @@
 					z = gaussian_kde(xy)(xy)
 					idx = z.argsort()
 					x, y, z = x[idx], y[idx], z[idx]
-					plt.scatter(x, y, c=z, s=10, edgecolor='', cmap=cmap)
+					plt.scatter(x, y, c=z, s=10, edgecolor=None, cmap=cmap)
 				except:
 					log.info('All fragments are unique')
-					plt.scatter(x, y, s=10, edgecolor='', cmap=cmap)
+					plt.scatter(x, y, s=10, edgecolor=None, cmap=cmap)
 			else:
-				plt.hexbin(x, y, edgecolor='', cmap=cmap, gridsize=100, xscale='log', bins='log', mincnt=1)
+				plt.hexbin(x, y, edgecolor=None, cmap=cmap, gridsize=100, xscale='log', bins='log', mincnt=1)
 			plt.title(label_list[i])
 			plt.ylim(0,1)
 			plt.xscale("log")
@@ -1384,7 +1374,7 @@
 				except:
 					plt.scatter(x, y, s=10, edgecolor=None, cmap=cmap)	
 			else:
-				plt.hexbin(x, y, edgecolor='', cmap=cmap, gridsize=100, mincnt=0.1)
+				plt.hexbin(x, y, edgecolor=None, cmap=cmap, gridsize=100, mincnt=0.1)
 			plt.xlabel(var_x, fontsize=10)
 			plt.ylabel(var_y, fontsize=10)
 			plt.xlim(min(x), max(x))
